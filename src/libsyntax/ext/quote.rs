--- conflicted
+++ resolved
@@ -215,11 +215,7 @@
             if self.node.style == ast::AttrStyle::Inner {
                 r.push(TokenTree::Token(self.span, token::Not));
             }
-<<<<<<< HEAD
-            r.push(TokenTree::Delimited(self.span, Rc::new(tokenstream::Delimited {
-=======
-            r.push(TokenTree::Delimited(self.span, ast::Delimited {
->>>>>>> 0644aba0
+            r.push(TokenTree::Delimited(self.span, tokenstream::Delimited {
                 delim: token::Bracket,
                 open_span: self.span,
                 tts: self.node.value.to_tokens(cx),
@@ -239,11 +235,7 @@
 
     impl ToTokens for () {
         fn to_tokens(&self, _cx: &ExtCtxt) -> Vec<TokenTree> {
-<<<<<<< HEAD
-            vec![TokenTree::Delimited(DUMMY_SP, Rc::new(tokenstream::Delimited {
-=======
-            vec![TokenTree::Delimited(DUMMY_SP, ast::Delimited {
->>>>>>> 0644aba0
+            vec![TokenTree::Delimited(DUMMY_SP, tokenstream::Delimited {
                 delim: token::Paren,
                 open_span: DUMMY_SP,
                 tts: vec![],
